use std::path;
use std::io::Read;

use gfx;
use gfx_device_gl;
use image;

use graphics::*;
use graphics::shader::*;
use context::{Context, DebugId};
use GameResult;
use GameError;

/// Generic in-GPU-memory image data available to be drawn on the screen.
#[derive(Clone)]
pub struct ImageGeneric<R>
where
    R: gfx::Resources,
{
    // TODO: Rename to shader_view or such.
    pub(crate) texture: gfx::handle::RawShaderResourceView<R>,
    pub(crate) texture_handle: gfx::handle::RawTexture<R>,
    pub(crate) sampler_info: gfx::texture::SamplerInfo,
    pub(crate) blend_mode: Option<BlendMode>,
    pub(crate) width: u32,
    pub(crate) height: u32,

    pub(crate) debug_id: DebugId,
}

/// In-GPU-memory image data available to be drawn on the screen,
/// using the OpenGL backend.
///
/// Under the hood this is just an `Arc`'ed texture handle and
/// some metadata, so cloning it is fairly cheap; it doesn't
/// make another copy of the underlying image data.
pub type Image = ImageGeneric<gfx_device_gl::Resources>;

/// The supported formats for saving an image.
#[derive(Debug, Copy, Clone, PartialEq, Eq)]
pub enum ImageFormat {
    /// .png image format (defaults to RGBA with 8-bit channels.)
    Png,
}

impl Image {
    /// Load a new image from the file at the given path.
    pub fn new<P: AsRef<path::Path>>(context: &mut Context, path: P) -> GameResult<Image> {
        let img = {
            let mut buf = Vec::new();
            let mut reader = context.filesystem.open(path)?;
            reader.read_to_end(&mut buf)?;
            image::load_from_memory(&buf)?.to_rgba()
        };
        let (width, height) = img.dimensions();
        Image::from_rgba8(context, width as u16, height as u16, &img)
    }

    /// Creates a new `Image` from the given buffer of `u8` RGBA values.
    pub fn from_rgba8(
        context: &mut Context,
        width: u16,
        height: u16,
        rgba: &[u8],
    ) -> GameResult<Image> {
        let debug_id = DebugId::get(context);
        Image::make_raw(
            &mut context.gfx_context.factory,
            &context.gfx_context.default_sampler_info,
            width,
            height,
            rgba,
            debug_id,
        )
    }

    /// Dumps the `Image`'s data to a `Vec` of `u8` RGBA values.
    pub fn to_rgba8(&self, ctx: &mut Context) -> GameResult<Vec<u8>> {
        use gfx::memory::Typed;
        use gfx::format::Formatted;
        use gfx::format::SurfaceTyped;
        use gfx::traits::FactoryExt;

        let gfx = &mut ctx.gfx_context;
        let w = self.width;
        let h = self.height;
        type SurfaceData = <<ColorFormat as Formatted>::Surface as SurfaceTyped>::DataType;

        // Note: In the GFX example, the download buffer is created ahead of time
        // and updated on screen resize events. This may be preferable, but then
        // the buffer also needs to be updated when we switch to/from a canvas.
        let dl_buffer = gfx.factory
        // Unsure of the performance impact of creating this as it is needed.
            .create_download_buffer::<SurfaceData>(w as usize * h as usize)?;

        let mut local_encoder: gfx::Encoder<
            gfx_device_gl::Resources,
            gfx_device_gl::CommandBuffer,
        > = gfx.factory.create_command_buffer().into();

        local_encoder.copy_texture_to_buffer_raw(
            &self.texture_handle,
            None,
            gfx::texture::RawImageInfo {
                xoffset: 0,
                yoffset: 0,
                zoffset: 0,
                width: w as u16,
                height: h as u16,
                depth: 0,
                format: ColorFormat::get_format(),
                mipmap: 0,
            },
            dl_buffer.raw(),
            0,
        )?;
        local_encoder.flush(&mut *gfx.device);

        let reader = gfx.factory.read_mapping(&dl_buffer)?;

        // intermediary buffer to avoid casting
        // and also to reverse the order in which we pass the rows
        // so the screenshot isn't upside-down
        let mut data = Vec::with_capacity(self.width as usize * self.height as usize * 4);
        for row in reader.chunks(w as usize).rev() {
            for pixel in row.iter() {
                data.extend(pixel);
            }
        }
        Ok(data)
    }

    /// Encode the `Image` to the given file format and
    /// write it out to the given path.
    ///
    /// See the `filesystem` module docs for where exactly
    /// the file will end up.
    pub fn encode<P: AsRef<path::Path>>(
        &self,
        ctx: &mut Context,
        format: ImageFormat,
        path: P,
    ) -> GameResult<()> {
        use std::io;
        let data = self.to_rgba8(ctx)?;
        let f = ctx.filesystem.create(path)?;
        let writer = &mut io::BufWriter::new(f);
        let color_format = image::ColorType::RGBA(8);
        match format {
            ImageFormat::Png => image::png::PNGEncoder::new(writer)
                .encode(&data, self.width, self.height, color_format)
                .map_err(|e| e.into()),
        }
    }

    /// A helper function that just takes a factory directly so we can make an image
    /// without needing the full context object, so we can create an Image while still
    /// creating the GraphicsContext.
    pub(crate) fn make_raw(
        factory: &mut gfx_device_gl::Factory,
        sampler_info: &texture::SamplerInfo,
        width: u16,
        height: u16,
        rgba: &[u8],
        debug_id: DebugId,
    ) -> GameResult<Image> {
        if width == 0 || height == 0 {
            let msg = format!(
                "Tried to create a texture of size {}x{}, each dimension must
                be >0",
                width, height
            );
            return Err(GameError::ResourceLoadError(msg));
        }
        // TODO: Check for overflow on 32-bit systems here
        let expected_bytes = width as usize * height as usize * 4;
        if expected_bytes != rgba.len() {
            let msg = format!(
                "Tried to create a texture of size {}x{}, but gave {} bytes of data (expected {})",
                width,
                height,
                rgba.len(),
                expected_bytes
            );
            return Err(GameError::ResourceLoadError(msg));
        }
        let kind = gfx::texture::Kind::D2(width, height, gfx::texture::AaMode::Single);
<<<<<<< HEAD
        use gfx::memory::Bind;
            // BUGGO: TODO: Make this pull from the defined graphics format
        let channel_type = gfx::format::ChannelType::Srgb;
        let surface_format = gfx::format::SurfaceType::R8_G8_B8_A8;
        let texinfo = gfx::texture::Info {
            kind: kind,
            levels: 1,
            format: surface_format,
            bind: Bind::SHADER_RESOURCE | Bind::RENDER_TARGET | Bind::TRANSFER_SRC,
            usage: gfx::memory::Usage::Data,
        };
        let raw_tex = factory.create_texture_raw(texinfo, Some(channel_type), 
            Some((&[rgba], gfx::texture::Mipmap::Provided)))?;
        let resource_desc = gfx::texture::ResourceDesc {
            channel: channel_type,
            layer: None,
            min: 0,
            max: raw_tex.get_info().levels - 1,
            swizzle: gfx::format::Swizzle::new(), 
        };
        let raw_view = factory.view_texture_as_shader_resource_raw(&raw_tex, resource_desc)?;
        // gfx::memory::Typed is UNDOCUMENTED, aiee!
        // However there doesn't seem to be an official way to turn a raw tex/view into a typed
        // one; this API oversight would probably get fixed, except gfx is moving to a new
        // API model.  So, that also fortunately means that undocumented features like this 
        // probably won't go away on pre-ll gfx...
        let tex = gfx::memory::Typed::new(raw_tex);
        let view = gfx::memory::Typed::new(raw_view);
=======
        // BUGGO: Leaving this here as a placeholder since I don't want to copy-paste 25 lines
        // from gfx-rs: https://docs.rs/gfx_core/0.8.0/src/gfx_core/factory.rs.html#227-517
        let (tex, view) = factory.create_texture_immutable_u8::<gfx::format::Srgba8>(
            kind,
            gfx::texture::Mipmap::Provided,
            &[rgba],
        )?;
        // From kvark, the Typed trait is undocumented; it's kindasorta internal gfx-rs guts
        // but should probably be exposed 'cause it's useful.
        use gfx::memory::Typed;
>>>>>>> b932027a
        Ok(Image {
            texture: view.raw().clone(),
            texture_handle: tex.raw().clone(),
            sampler_info: *sampler_info,
            blend_mode: None,
            width: u32::from(width),
            height: u32::from(height),
            debug_id,
        })
    }

    /// A little helper function that creates a new Image that is just
    /// a solid square of the given size and color.  Mainly useful for
    /// debugging.
    pub fn solid(context: &mut Context, size: u16, color: Color) -> GameResult<Image> {
        // let pixel_array: [u8; 4] = color.into();
        let (r, g, b, a) = color.into();
        let pixel_array: [u8; 4] = [r, g, b, a];
        let size_squared = size as usize * size as usize;
        let mut buffer = Vec::with_capacity(size_squared);
        for _i in 0..size_squared {
            buffer.extend(&pixel_array[..]);
        }
        Image::from_rgba8(context, size, size, &buffer)
    }

    /// Return the width of the image.
    pub fn width(&self) -> u32 {
        self.width
    }

    /// Return the height of the image.
    pub fn height(&self) -> u32 {
        self.height
    }

    /// Get the filter mode for the image.
    pub fn get_filter(&self) -> FilterMode {
        self.sampler_info.filter.into()
    }

    /// Set the filter mode for the image.
    pub fn set_filter(&mut self, mode: FilterMode) {
        self.sampler_info.filter = mode.into();
    }

    /// Returns the dimensions of the image.
    pub fn get_dimensions(&self) -> Rect {
        Rect::new(0.0, 0.0, self.width() as f32, self.height() as f32)
    }

    /// Gets the `Image`'s `WrapMode` along the X and Y axes.
    pub fn get_wrap(&self) -> (WrapMode, WrapMode) {
        (self.sampler_info.wrap_mode.0, self.sampler_info.wrap_mode.1)
    }

    /// Sets the `Image`'s `WrapMode` along the X and Y axes.
    pub fn set_wrap(&mut self, wrap_x: WrapMode, wrap_y: WrapMode) {
        self.sampler_info.wrap_mode.0 = wrap_x;
        self.sampler_info.wrap_mode.1 = wrap_y;
    }
}

impl fmt::Debug for Image {
    fn fmt(&self, f: &mut fmt::Formatter) -> fmt::Result {
        write!(
            f,
            "<Image: {}x{}, {:p}, texture address {:p}, sampler: {:?}>",
            self.width(),
            self.height(),
            self,
            &self.texture,
            &self.sampler_info
        )
    }
}

impl Drawable for Image {
    fn draw_ex(&self, ctx: &mut Context, param: DrawParam) -> GameResult<()> {
        self.debug_id.assert(ctx);
        let gfx = &mut ctx.gfx_context;
        let src_width = param.src.w;
        let src_height = param.src.h;
        // We have to mess with the scale to make everything
        // be its-unit-size-in-pixels.
        let real_scale = Point2::new(
            src_width * param.scale.x * self.width as f32,
            src_height * param.scale.y * self.height as f32,
        );
        let mut new_param = param;
        new_param.scale = real_scale;
        gfx.update_instance_properties(new_param)?;
        let sampler = gfx.samplers
            .get_or_insert(self.sampler_info, gfx.factory.as_mut());
        gfx.data.vbuf = gfx.quad_vertex_buffer.clone();
        // BUGGO: [f32;4] hardwired in here.
        let typed_thingy: gfx::handle::ShaderResourceView<_, [f32;4]> = gfx::memory::Typed::new(self.texture.clone());
        gfx.data.tex = (typed_thingy, sampler);
        let previous_mode: Option<BlendMode> = if let Some(mode) = self.blend_mode {
            let current_mode = gfx.get_blend_mode();
            if current_mode != mode {
                gfx.set_blend_mode(mode)?;
                Some(current_mode)
            } else {
                None
            }
        } else {
            None
        };
        gfx.draw(None)?;
        if let Some(mode) = previous_mode {
            gfx.set_blend_mode(mode)?;
        }
        Ok(())
    }
    fn set_blend_mode(&mut self, mode: Option<BlendMode>) {
        self.blend_mode = mode;
    }
    fn get_blend_mode(&self) -> Option<BlendMode> {
        self.blend_mode
    }
}

#[cfg(test)]
mod tests {
    use super::*;
    // We need to set up separate unit tests for CI vs non-CI environments; see issue #234
    // #[test]
    #[allow(dead_code)]
    fn test_invalid_image_size() {
        let c = conf::Conf::new();
        let ctx = &mut Context::load_from_conf("unittest", "unittest", c).unwrap();
        let _i = assert!(Image::from_rgba8(ctx, 0, 0, &vec![]).is_err());
        let _i = assert!(Image::from_rgba8(ctx, 3432, 432, &vec![]).is_err());
        let _i = Image::from_rgba8(ctx, 2, 2, &vec![99; 16]).unwrap();
    }
}<|MERGE_RESOLUTION|>--- conflicted
+++ resolved
@@ -185,7 +185,6 @@
             return Err(GameError::ResourceLoadError(msg));
         }
         let kind = gfx::texture::Kind::D2(width, height, gfx::texture::AaMode::Single);
-<<<<<<< HEAD
         use gfx::memory::Bind;
             // BUGGO: TODO: Make this pull from the defined graphics format
         let channel_type = gfx::format::ChannelType::Srgb;
@@ -212,23 +211,11 @@
         // one; this API oversight would probably get fixed, except gfx is moving to a new
         // API model.  So, that also fortunately means that undocumented features like this 
         // probably won't go away on pre-ll gfx...
-        let tex = gfx::memory::Typed::new(raw_tex);
-        let view = gfx::memory::Typed::new(raw_view);
-=======
-        // BUGGO: Leaving this here as a placeholder since I don't want to copy-paste 25 lines
-        // from gfx-rs: https://docs.rs/gfx_core/0.8.0/src/gfx_core/factory.rs.html#227-517
-        let (tex, view) = factory.create_texture_immutable_u8::<gfx::format::Srgba8>(
-            kind,
-            gfx::texture::Mipmap::Provided,
-            &[rgba],
-        )?;
-        // From kvark, the Typed trait is undocumented; it's kindasorta internal gfx-rs guts
-        // but should probably be exposed 'cause it's useful.
-        use gfx::memory::Typed;
->>>>>>> b932027a
+        // let tex = gfx::memory::Typed::new(raw_tex);
+        // let view = gfx::memory::Typed::new(raw_view);
         Ok(Image {
-            texture: view.raw().clone(),
-            texture_handle: tex.raw().clone(),
+            texture: raw_view,
+            texture_handle: raw_tex,
             sampler_info: *sampler_info,
             blend_mode: None,
             width: u32::from(width),
